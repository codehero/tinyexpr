--- conflicted
+++ resolved
@@ -111,12 +111,7 @@
     {0}
 };
 
-<<<<<<< HEAD
-static const te_variable *find_function(const char *name, int len) {
-=======
-
 static const te_variable *find_builtin(const char *name, int len) {
->>>>>>> 31782a84
     int imin = 0;
     int imax = sizeof(functions) / sizeof(te_variable) - 2;
 
@@ -386,13 +381,8 @@
 
     while (s->type == TOK_SEP) {
         next_token(s);
-<<<<<<< HEAD
-        ret = new_expr(TE_FUN | 2, (const te_expr*[]){ret, term(s)});
+        ret = new_expr(TE_FUN | 2, (const te_expr*[]){ret, expr(s)});
         ret->fun.f2 = comma;
-=======
-        ret = new_expr(TE_FUNCTION2, ret, expr(s));
-        ret->f2 = comma;
->>>>>>> 31782a84
     }
 
     return ret;
